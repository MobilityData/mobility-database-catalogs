--- conflicted
+++ resolved
@@ -194,14 +194,8 @@
         status (str, optional): The status of the GTFS Schedule source. Defaults to None.
         features (list, optional): A list of features of the GTFS Schedule source. Defaults to None.
         feed_contact_email (str, optional): The contact email for the feed. Defaults to None.
-<<<<<<< HEAD
-        redirects (list, optional): A list of redirect information for the source. Defaults to None.
+        redirects (list, optional): A list of redirect information for the source. Each redirect should be a dict with 'id' (str) and 'comment' (str). Defaults to None.
         is_official (str, optional): Flag indicating if the source comes from the agency itself or not. Defaults to None.
-    
-=======
-        redirects (list, optional): A list of redirect information for the source. Each redirect should be a dict with 'id' (str) and 'comment' (str). Defaults to None.
-
->>>>>>> b0f986e9
     Returns:
         GtfsScheduleSourcesCatalog: The catalog with the newly added GTFS Schedule source.
     """
@@ -269,14 +263,8 @@
         status (str, optional): The status of the GTFS Schedule source. Defaults to None.
         features (list, optional): A list of features of the GTFS Schedule source. Defaults to None.
         feed_contact_email (str, optional): The contact email for the feed. Defaults to None.
-<<<<<<< HEAD
-        redirects (list, optional): A list of redirect information for the source. Defaults to None.
+        redirects (list, optional): A list of redirect information for the source. Each redirect should be a dict with 'id' (str) and 'comment' (str). Defaults to None.
         is_official (str, optional): Flag indicating if the source comes from the agency itself or not. Defaults to None.
-        
-=======
-        redirects (list, optional): A list of redirect information for the source. Each redirect should be a dict with 'id' (str) and 'comment' (str). Defaults to None.
-
->>>>>>> b0f986e9
     Returns:
         GtfsScheduleSourcesCatalog: The catalog with the updated GTFS Schedule source.
     """
