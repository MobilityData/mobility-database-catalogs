--- conflicted
+++ resolved
@@ -258,15 +258,10 @@
     PYTHON_SCRIPT_OUTPUT = PYTHON_SCRIPT_OUTPUT.replacingOccurrences(of: "'", with: "ʼ")
 
     // Replace double quotes (like "") with a single quote so there is no interference with the bash script in the next step.
-<<<<<<< HEAD
+
     // PYTHON_SCRIPT_OUTPUT = PYTHON_SCRIPT_OUTPUT.replacingOccurrences(of: "\"\",", with: "\",")
     // PYTHON_SCRIPT_OUTPUT = PYTHON_SCRIPT_OUTPUT.replacingOccurrences(of: "=\"\"", with: "=\"")
     // PYTHON_SCRIPT_OUTPUT = PYTHON_SCRIPT_OUTPUT.replacingOccurrences(of: "\"\")", with: "\")")
-=======
-    PYTHON_SCRIPT_OUTPUT = PYTHON_SCRIPT_OUTPUT.replacingOccurrences(of: "\"\",", with: "\",")
-    PYTHON_SCRIPT_OUTPUT = PYTHON_SCRIPT_OUTPUT.replacingOccurrences(of: "=\"\"", with: "=\"")
-    PYTHON_SCRIPT_OUTPUT = PYTHON_SCRIPT_OUTPUT.replacingOccurrences(of: "\"\")", with: "\")")
->>>>>>> 26d51ed8
 
     // return final output so the action can grab it and pass it on to the Python script.
     print(PYTHON_SCRIPT_OUTPUT.dropFirst())
