import os
from tools.constants import (
    GTFS,
    GTFS_RT,
    NAME,
    PROVIDER,
    COUNTRY_CODE,
    SUBDIVISION_NAME,
    MUNICIPALITY,
    DIRECT_DOWNLOAD,
    LICENSE,
    STATIC_REFERENCE,
    REALTIME_VEHICLE_POSITIONS,
    REALTIME_TRIP_UPDATES,
    REALTIME_ALERTS,
    CATALOGS,
    ALL,
    MDB_SOURCE_ID,
)
from tools.representations import GtfsScheduleSourcesCatalog, GtfsRealtimeSourcesCatalog

PROJECT_ROOT = os.path.dirname(os.path.dirname(__file__))

GTFS_MAP = {CATALOGS: ["GtfsScheduleSourcesCatalog"]}

GTFS_RT_MAP = {CATALOGS: ["GtfsRealtimeSourcesCatalog"]}

ALL_MAP = {CATALOGS: ["GtfsScheduleSourcesCatalog", "GtfsRealtimeSourcesCatalog"]}


def add_gtfs_realtime_source(
    provider,
    static_reference=None,
    vehicle_positions_url=None,
    trip_updates_url=None,
    service_alerts_url=None,
    name=None,
):
    """Add a new GTFS Realtime source to the Mobility Catalogs."""
    catalog = GtfsRealtimeSourcesCatalog()
    data = {
        PROVIDER: provider,
        STATIC_REFERENCE: static_reference,
        REALTIME_VEHICLE_POSITIONS: vehicle_positions_url,
        REALTIME_TRIP_UPDATES: trip_updates_url,
        REALTIME_ALERTS: service_alerts_url,
        NAME: name,
    }
    catalog.add(**data)
    return catalog


def update_gtfs_realtime_source(
    mdb_source_id,
    provider=None,
    static_reference=None,
    vehicle_positions_url=None,
    trip_updates_url=None,
    service_alerts_url=None,
    name=None,
):
    """Update a new GTFS Realtime source to the Mobility Catalogs."""
    catalog = GtfsRealtimeSourcesCatalog()
    data = {
        MDB_SOURCE_ID: mdb_source_id,
        PROVIDER: provider,
        STATIC_REFERENCE: static_reference,
        REALTIME_VEHICLE_POSITIONS: vehicle_positions_url,
        REALTIME_TRIP_UPDATES: trip_updates_url,
        REALTIME_ALERTS: service_alerts_url,
        NAME: name,
    }
    catalog.update(**data)
    return catalog


def add_gtfs_schedule_source(
    provider,
    country_code,
<<<<<<< HEAD
    auto_discovery_url,
    subdivision_name=None,
    municipality=None,
=======
    subdivision_name,
    municipality,
    direct_download_url,
>>>>>>> 16e013db
    license_url=None,
    name=None,
):
    """Add a new GTFS Schedule source to the Mobility Catalogs."""
    catalog = GtfsScheduleSourcesCatalog()
    data = {
        PROVIDER: provider,
        COUNTRY_CODE: country_code,
        SUBDIVISION_NAME: subdivision_name,
        MUNICIPALITY: municipality,
        DIRECT_DOWNLOAD: direct_download_url,
        LICENSE: license_url,
        NAME: name,
    }
    catalog.add(**data)
    return catalog


def update_gtfs_schedule_source(
    mdb_source_id,
    provider=None,
    name=None,
    country_code=None,
    subdivision_name=None,
    municipality=None,
    direct_download_url=None,
    license_url=None,
):
    """Update a GTFS Schedule source in the Mobility Catalogs."""
    catalog = GtfsScheduleSourcesCatalog()
    data = {
        MDB_SOURCE_ID: mdb_source_id,
        PROVIDER: provider,
        COUNTRY_CODE: country_code,
        SUBDIVISION_NAME: subdivision_name,
        MUNICIPALITY: municipality,
        DIRECT_DOWNLOAD: direct_download_url,
        LICENSE: license_url,
        NAME: name,
    }
    catalog.update(**data)
    return catalog


def get_sources(data_type=ALL):
    """Get the sources of the Mobility Catalogs."""
    source_type_map = globals()[f"{data_type.upper()}_MAP"]
    sources = {}
    for catalog_cls in source_type_map[CATALOGS]:
        sources.update(globals()[f"{catalog_cls}"]().get_sources())
    return dict(sorted(sources.items()))


def get_sources_by_bounding_box(
    minimum_latitude,
    maximum_latitude,
    minimum_longitude,
    maximum_longitude,
    data_type=ALL,
):
    """Get the sources included in the geographical bounding box."""
    source_type_map = globals()[f"{data_type.upper()}_MAP"]
    sources = {}
    for catalog_cls in source_type_map[CATALOGS]:
        sources.update(
            globals()[f"{catalog_cls}"]().get_sources_by_bounding_box(
                minimum_latitude=minimum_latitude,
                maximum_latitude=maximum_latitude,
                minimum_longitude=minimum_longitude,
                maximum_longitude=maximum_longitude,
            )
        )
    return dict(sorted(sources.items()))


def get_sources_by_subdivision_name(
    subdivision_name,
    data_type=ALL,
):
    """Get the sources located at the given subdivision name."""
    source_type_map = globals()[f"{data_type.upper()}_MAP"]
    sources = {}
    for catalog_cls in source_type_map[CATALOGS]:
        sources.update(
            globals()[f"{catalog_cls}"]().get_sources_by_subdivision_name(
                subdivision_name=subdivision_name
            )
        )
    return dict(sorted(sources.items()))


def get_sources_by_country_code(
    country_code,
    data_type=ALL,
):
    """Get the sources located at the given country code."""
    source_type_map = globals()[f"{data_type.upper()}_MAP"]
    sources = {}
    for catalog_cls in source_type_map[CATALOGS]:
        sources.update(
            globals()[f"{catalog_cls}"]().get_sources_by_country_code(
                country_code=country_code
            )
        )
    return dict(sorted(sources.items()))


def get_latest_datasets(data_type=ALL):
    """Get latest datasets of the Mobility Catalogs."""
    source_type_map = globals()[f"{data_type.upper()}_MAP"]
    sources = {}
    for catalog_cls in source_type_map[CATALOGS]:
        sources.update(globals()[f"{catalog_cls}"]().get_latest_datasets())
    return dict(sorted(sources.items()))<|MERGE_RESOLUTION|>--- conflicted
+++ resolved
@@ -77,15 +77,9 @@
 def add_gtfs_schedule_source(
     provider,
     country_code,
-<<<<<<< HEAD
-    auto_discovery_url,
+    direct_download_url,
     subdivision_name=None,
     municipality=None,
-=======
-    subdivision_name,
-    municipality,
-    direct_download_url,
->>>>>>> 16e013db
     license_url=None,
     name=None,
 ):
