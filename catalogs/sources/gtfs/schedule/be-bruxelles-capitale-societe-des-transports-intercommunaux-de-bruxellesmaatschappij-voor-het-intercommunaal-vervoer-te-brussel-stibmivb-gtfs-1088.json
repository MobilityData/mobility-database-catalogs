{
    "mdb_source_id": 1088,
    "data_type": "gtfs",
<<<<<<< HEAD
    "provider": "Société des Transports Intercommunaux de Bruxelles/Maatschappij voor het Intercommunaal Vervoer te Brussel (STIB/MIVB)",
    "is_official": "True",
=======
    "provider": "Société des Transports Intercommunaux de Bruxelles/Maatschappij voor het Intercommunaal Vervoer te Brussel (STIB / MIVB)",
>>>>>>> 614fe2be
    "location": {
        "country_code": "BE",
        "subdivision_name": "Bruxelles-Capitale, Région de",
        "municipality": "Bruxelles",
        "bounding_box": {
            "minimum_latitude": 50.765858,
            "maximum_latitude": 50.926445,
            "minimum_longitude": 4.26531,
            "maximum_longitude": 4.513476,
            "extracted_on": "2023-01-17T20:25:11+00:00"
        }
    },
    "urls": {
        "direct_download": "https://stibmivb.opendatasoft.com/api/datasets/1.0/gtfs-files-production/alternative_exports/gtfszip/",
        "latest": "https://storage.googleapis.com/storage/v1/b/mdb-latest/o/be-bruxelles-capitale-societe-des-transports-intercommunaux-de-bruxellesmaatschappij-voor-het-intercommunaal-vervoer-te-brussel-stibmivb-gtfs-1088.zip?alt=media",
        "license": "https://stibmivb.opendatasoft.com/explore/dataset/gtfs-files-production/information/"
    }
}<|MERGE_RESOLUTION|>--- conflicted
+++ resolved
@@ -1,12 +1,8 @@
 {
     "mdb_source_id": 1088,
     "data_type": "gtfs",
-<<<<<<< HEAD
-    "provider": "Société des Transports Intercommunaux de Bruxelles/Maatschappij voor het Intercommunaal Vervoer te Brussel (STIB/MIVB)",
+    "provider": "Société des Transports Intercommunaux de Bruxelles/Maatschappij voor het Intercommunaal Vervoer te Brussel (STIB / MIVB)",
     "is_official": "True",
-=======
-    "provider": "Société des Transports Intercommunaux de Bruxelles/Maatschappij voor het Intercommunaal Vervoer te Brussel (STIB / MIVB)",
->>>>>>> 614fe2be
     "location": {
         "country_code": "BE",
         "subdivision_name": "Bruxelles-Capitale, Région de",
