from unittest import TestCase
from unittest.mock import patch, MagicMock
from copy import deepcopy
from tools.representations import (
    Catalog,
    SourcesCatalog,
    GtfsScheduleSourcesCatalog,
    GtfsRealtimeSourcesCatalog,
    GtfsScheduleSource,
    GtfsRealtimeSource,
    FILENAME,
    ENTITY_CLS,
    ROOT,
    PATH,
    MDB_SOURCE_ID,
    DATA_TYPE,
    PROVIDER,
    NAME,
    COUNTRY_CODE,
    SUBDIVISION_NAME,
    MUNICIPALITY,
    MINIMUM_LATITUDE,
    MAXIMUM_LATITUDE,
    MINIMUM_LONGITUDE,
    MAXIMUM_LONGITUDE,
    EXTRACTED_ON,
    DIRECT_DOWNLOAD,
    LATEST,
    LICENSE,
    URLS,
    LOCATION,
    BOUNDING_BOX,
    STATIC_REFERENCE,
    AUTHENTICATION_TYPE,
    AUTHENTICATION_INFO,
    API_KEY_PARAMETER_NAME,
    ENTITY_TYPE,
    NOTE,
    FEATURES,
    STATUS,
    json,
)


class TestCatalog(TestCase):
    def setUp(self):
        self.test_path = "some_path"
        self.test_filename = "some-source.json"
        self.test_another_filename = "another-source.json"
        self.test_key = "some_key"
        self.test_value = "some_value"
        self.test_another_value = "another_value"
        self.test_obj = {self.test_key: self.test_value}
        self.test_another_obj = {self.test_key: self.test_another_value}

    @patch("tools.representations.os.walk")
    def test_identify(self, mock_walk):
        mock_walk.return_value = [
            ("/catalogs", ("sources",), ()),
            ("/catalogs/sources", ("gtfs",), ()),
            ("/catalogs/sources/gtfs", ("schedule",), ()),
            (
                "/catalogs/sources/gtfs/schedule",
                (),
                (self.test_filename, self.test_another_filename),
            ),
        ]
        under_test = Catalog.identify(catalog_root=self.test_path)
        self.assertEqual(under_test, 3)
        self.assertEqual(mock_walk.call_count, 1)

    @patch("tools.representations.os.walk")
    @patch("tools.representations.os.path.join")
    @patch("tools.representations.open")
    @patch("tools.representations.json.load")
    def test_aggregate(self, mock_json, mock_open, mock_path, mock_walk):
        mock_walk.return_value = [
            ("/catalogs", ("sources",), ()),
            ("/catalogs/sources", ("gtfs",), ()),
            ("/catalogs/sources/gtfs", ("schedule",), ()),
            (
                "/catalogs/sources/gtfs/schedule",
                (),
                (self.test_filename, self.test_another_filename),
            ),
        ]
        mock_json.side_effect = [self.test_obj, self.test_another_obj]
        under_test = Catalog.aggregate(
            catalog_path=self.test_path, id_key=self.test_key, entity_cls=dict
        )
        self.assertEqual(
            under_test,
            {
                self.test_value: {
                    FILENAME: self.test_filename,
                    self.test_key: self.test_value,
                },
                self.test_another_value: {
                    FILENAME: self.test_another_filename,
                    self.test_key: self.test_another_value,
                },
            },
        )
        self.assertEqual(mock_walk.call_count, 1)
        self.assertEqual(mock_path.call_count, 2)
        self.assertEqual(mock_open.call_count, 2)
        self.assertEqual(mock_json.call_count, 2)


class TestSourcesCatalog(TestCase):
    def setUp(self):
        self.test_source_key = 0
        self.test_another_source_key = 1
        self.test_json = {"some_json_key": "some_json_value"}
        self.test_nonexistent_key = "some_nonexistent_key"
        self.test_source = MagicMock()
        self.test_source.as_json.return_value = self.test_json
        self.test_another_source = MagicMock()
        self.test_another_source.as_json.return_value = self.test_json
        self.test_root = "some/root"
        self.test_path = "to/some/catalog"
        self.test_catalog = {
            self.test_source_key: self.test_source,
            self.test_another_source_key: self.test_another_source,
        }
        self.test_entity_cls = MagicMock()
        self.test_kwargs = {
            ENTITY_CLS: self.test_entity_cls,
            ROOT: self.test_root,
            PATH: self.test_path,
        }

    @patch("tools.representations.Catalog.aggregate")
    def test_get_source(self, mock_aggregate):
        mock_aggregate.return_value = self.test_catalog
        instance = SourcesCatalog(**self.test_kwargs)
        under_test = instance.get_source(self.test_source_key)
        self.assertEqual(under_test, self.test_source)
        under_test = instance.get_source(self.test_another_source_key)
        self.assertEqual(under_test, self.test_another_source)
        under_test = instance.get_source(self.test_nonexistent_key)
        self.assertIsNone(under_test)

    @patch("tools.representations.Catalog.aggregate")
    def test_get_sources(self, mock_aggregate):
        mock_aggregate.return_value = self.test_catalog
        instance = SourcesCatalog(**self.test_kwargs)
        under_test = instance.get_sources()
        self.assertEqual(
            under_test,
            {
                self.test_source_key: self.test_json,
                self.test_another_source_key: self.test_json,
            },
        )

    @patch("tools.representations.Catalog.aggregate")
    def test_get_sources_by_bounding_box(self, mock_aggregate):
        mock_aggregate.return_value = self.test_catalog
        self.test_source.is_overlapping_bounding_box.return_value = True
        self.test_another_source.is_overlapping_bounding_box.return_value = False
        instance = SourcesCatalog(**self.test_kwargs)
        test_minimum_latitude = 43.00000
        test_maximum_latitude = 43.20000
        test_minimum_longitude = -81.50000
        test_maximum_longitude = -81.30000
        under_test = instance.get_sources_by_bounding_box(
            minimum_latitude=test_minimum_latitude,
            maximum_latitude=test_maximum_latitude,
            minimum_longitude=test_minimum_longitude,
            maximum_longitude=test_maximum_longitude,
        )
        self.assertEqual(under_test, {self.test_source_key: self.test_json})

    @patch("tools.representations.Catalog.aggregate")
    def test_get_sources_by_subdivision_name(self, mock_aggregate):
        mock_aggregate.return_value = self.test_catalog
        self.test_source.has_subdivision_name.return_value = True
        self.test_another_source.has_subdivision_name.return_value = False
        instance = SourcesCatalog(**self.test_kwargs)
        test_subdivision_name = "Ontario"
        under_test = instance.get_sources_by_subdivision_name(
            subdivision_name=test_subdivision_name
        )
        self.assertEqual(under_test, {self.test_source_key: self.test_json})

    @patch("tools.representations.Catalog.aggregate")
    def test_get_sources_by_country_code(self, mock_aggregate):
        mock_aggregate.return_value = self.test_catalog
        self.test_source.has_country_code.return_value = True
        self.test_another_source.has_country_code.return_value = False
        instance = SourcesCatalog(**self.test_kwargs)
        test_country_code = "CA"
        under_test = instance.get_sources_by_country_code(
            country_code=test_country_code
        )
        self.assertEqual(under_test, {self.test_source_key: self.test_json})

    @patch("tools.representations.Catalog.aggregate")
    def test_get_latest_dataset(self, mock_aggregate):
        mock_aggregate.return_value = self.test_catalog
        self.test_source.has_latest_dataset.return_value = True
        self.test_another_source.has_latest_dataset.return_value = False
        test_latest_url = "some_latest_url"
        self.test_source.latest_url = test_latest_url
        instance = SourcesCatalog(**self.test_kwargs)
        under_test = instance.get_latest_datasets()
        self.assertEqual(under_test, {self.test_source_key: test_latest_url})

    @patch("tools.representations.Catalog.aggregate")
    def test_get_sources_by_feature(self, mock_aggregate):
        mock_aggregate.return_value = self.test_catalog
        self.test_source.has_feature.return_value = True
        self.test_another_source.has_feature.return_value = False
        instance = SourcesCatalog(**self.test_kwargs)
        test_feature = "flex-v2"
        under_test = instance.get_sources_by_feature(feature=test_feature)
        self.assertEqual(under_test, {self.test_source_key: self.test_json})

    @patch("tools.representations.Catalog.aggregate")
    def test_get_sources_by_status(self, mock_aggregate):
        mock_aggregate.return_value = self.test_catalog
        self.test_source.has_status.return_value = True
        self.test_another_source.has_status.return_value = False
        instance = SourcesCatalog(**self.test_kwargs)
        test_status = "active"
        under_test = instance.get_sources_by_status(status=test_status)
        self.assertEqual(under_test, {self.test_source_key: self.test_json})

    @patch("tools.representations.SourcesCatalog.save")
    @patch("tools.representations.isinstance")
    @patch("tools.representations.Catalog.identify")
    @patch("tools.representations.Catalog.aggregate")
    def test_add(self, mock_aggregate, mock_identify, mock_isinstance, mock_save):
        test_new_id = 3
        test_catalog = self.test_catalog
        test_catalog.update({test_new_id: self.test_source})
        mock_aggregate.return_value = self.test_catalog
        mock_identify.return_value = test_new_id
        self.test_entity_cls.build.return_value = self.test_source
        mock_isinstance.return_value = True
        instance = SourcesCatalog(**self.test_kwargs)
        under_test = instance.add(**self.test_kwargs)
        self.assertEqual(under_test, test_catalog)
        mock_isinstance.assert_called_once()
        mock_save.assert_called_once()

    @patch("tools.representations.SourcesCatalog.save")
    @patch("tools.representations.SourcesCatalog.get_source")
    @patch("tools.representations.Catalog.aggregate")
    def test_update(self, mock_aggregate, mock_source, mock_save):
        mock_aggregate.return_value = self.test_catalog
        mock_source.return_value = self.test_source
        self.test_source.update.return_value = self.test_source
        instance = SourcesCatalog(**self.test_kwargs)
        under_test = instance.update(
            mdb_source_id=self.test_source_key, **self.test_kwargs
        )
        self.assertEqual(under_test, self.test_catalog)
        mock_source.assert_called_once()
        mock_save.assert_called_once()

    @patch("tools.representations.to_json")
    @patch("tools.representations.Catalog.aggregate")
    def test_save(self, mock_aggregate, mock_func):
        mock_aggregate.return_value = self.test_catalog
        mock_func.return_value = None
        instance = SourcesCatalog(**self.test_kwargs)
        under_test = instance.save(self.test_source)
        self.assertIsNone(under_test)
        mock_func.assert_called_once()


class TestGtfsScheduleSourcesCatalog(TestCase):
    def test_singleton(self):
        test_singleton = GtfsScheduleSourcesCatalog()
        under_test = GtfsScheduleSourcesCatalog()
        self.assertTrue(under_test is test_singleton)


class TestGtfsRealtimeSourcesCatalog(TestCase):
    def test_singleton(self):
        test_singleton = GtfsRealtimeSourcesCatalog()
        under_test = GtfsRealtimeSourcesCatalog()
        self.assertTrue(under_test is test_singleton)


class TestGtfsScheduleSource(TestCase):
    def setUp(self):
        self.test_mdb_source_id = "some_numerical_id"
        self.test_data_type = "some_data_type"
        self.test_provider = "some_provider_with_accents_éàç"
        self.test_name = "some_name"
        self.test_feature = "some_feature"
        self.test_features = [self.test_feature]
        self.test_status = "some_status"
        self.test_filename = "some_filename"
        self.test_country_code = "some_country_code"
        self.test_subdivision_name = "some_subdivision_name"
        self.test_municipality = "some_municipality"
        self.test_min_lat = "some_min_lat"
        self.test_max_lat = "some_max_lat"
        self.test_min_lon = "some_min_lon"
        self.test_max_lon = "some_max_lon"
        self.test_extracted_on = "some_extraction_time"
        self.test_direct_download_url = "some_direct_download_url"
        self.test_latest_url = "some_latest_url"
        self.test_license_url = "some_license_url"
        self.test_kwargs = {
            MDB_SOURCE_ID: self.test_mdb_source_id,
            DATA_TYPE: self.test_data_type,
            PROVIDER: self.test_provider,
            NAME: self.test_name,
            FILENAME: self.test_filename,
            COUNTRY_CODE: self.test_country_code,
            SUBDIVISION_NAME: self.test_subdivision_name,
            MUNICIPALITY: self.test_municipality,
            MINIMUM_LATITUDE: self.test_min_lat,
            MAXIMUM_LATITUDE: self.test_max_lat,
            MINIMUM_LONGITUDE: self.test_min_lon,
            MAXIMUM_LONGITUDE: self.test_max_lon,
            EXTRACTED_ON: self.test_extracted_on,
            DIRECT_DOWNLOAD: self.test_direct_download_url,
            LATEST: self.test_latest_url,
            LICENSE: self.test_license_url,
            FEATURES: self.test_features,
            STATUS: self.test_status,
        }
        self.test_schema = {
            MDB_SOURCE_ID: self.test_mdb_source_id,
            DATA_TYPE: self.test_data_type,
            PROVIDER: self.test_provider,
            NAME: self.test_name,
            FEATURES: self.test_features,
            STATUS: self.test_status,
            LOCATION: {
                COUNTRY_CODE: self.test_country_code,
                SUBDIVISION_NAME: self.test_subdivision_name,
                MUNICIPALITY: self.test_municipality,
                BOUNDING_BOX: {
                    MINIMUM_LATITUDE: self.test_min_lat,
                    MAXIMUM_LATITUDE: self.test_max_lat,
                    MINIMUM_LONGITUDE: self.test_min_lon,
                    MAXIMUM_LONGITUDE: self.test_max_lon,
                    EXTRACTED_ON: self.test_extracted_on,
                },
            },
            URLS: {
                DIRECT_DOWNLOAD: self.test_direct_download_url,
                LATEST: self.test_latest_url,
                LICENSE: self.test_license_url,
            },
        }

    @patch("tools.representations.GtfsScheduleSource.schematize")
    def test_str(self, mock_schema):
        # Intentionally not patching json.dumps to test the actual behavior
        mock_schema.return_value = self.test_schema
        instance = GtfsScheduleSource(filename=self.test_filename, **self.test_schema)
        under_test = instance.__str__()
        self.assertEqual(under_test, json.dumps(self.test_schema, ensure_ascii=False))

    @patch("tools.representations.GtfsScheduleSource.__str__")
    def test_repr(self, mock_str):
        test_repr = f"GtfsScheduleSource({str(self.test_schema)})"
        mock_str.return_value = str(self.test_schema)
        instance = GtfsScheduleSource(filename=self.test_filename, **self.test_schema)
        under_test = instance.__repr__()
        self.assertEqual(under_test, test_repr)

    def test_has_subdivision_name(self):
        test_subdivision_name = self.test_subdivision_name
        test_another_subdivision_name = "some_another_subdivision_name"
        instance = GtfsScheduleSource(filename=self.test_filename, **self.test_schema)
        under_test = instance.has_subdivision_name(
            subdivision_name=test_subdivision_name
        )
        self.assertTrue(under_test)
        under_test = instance.has_subdivision_name(
            subdivision_name=test_another_subdivision_name
        )
        self.assertFalse(under_test)

    def test_has_country_code(self):
        test_country_code = self.test_country_code
        test_another_country_code = "some_another_country_code"
        instance = GtfsScheduleSource(filename=self.test_filename, **self.test_schema)
        under_test = instance.has_country_code(country_code=test_country_code)
        self.assertTrue(under_test)
        under_test = instance.has_country_code(country_code=test_another_country_code)
        self.assertFalse(under_test)

    @patch("tools.representations.are_overlapping_boxes")
    def test_is_overlapping_bounding_box(self, mock_overlapping_func):
        test_minimum_latitude = 43.00000
        test_maximum_latitude = 43.20000
        test_minimum_longitude = -81.50000
        test_maximum_longitude = -81.30000
        mock_overlapping_func.side_effect = [True, False]
        instance = GtfsScheduleSource(filename=self.test_filename, **self.test_schema)
        under_test = instance.is_overlapping_bounding_box(
            minimum_latitude=test_minimum_latitude,
            maximum_latitude=test_maximum_latitude,
            minimum_longitude=test_minimum_longitude,
            maximum_longitude=test_maximum_longitude,
        )
        self.assertTrue(under_test)
        under_test = instance.is_overlapping_bounding_box(
            minimum_latitude=test_minimum_latitude,
            maximum_latitude=test_maximum_latitude,
            minimum_longitude=test_minimum_longitude,
            maximum_longitude=test_maximum_longitude,
        )
        self.assertFalse(under_test)

    def test_has_latest_dataset(self):
        instance = GtfsScheduleSource(filename=self.test_filename, **self.test_schema)
        under_test = instance.has_latest_dataset()
        self.assertTrue(under_test)
        instance.latest_url = None
        under_test = instance.has_latest_dataset()
        self.assertFalse(under_test)

    def test_has_feature(self):
        test_feature = self.test_feature
        test_another_feature = ["some_other_feature"]
        instance = GtfsScheduleSource(filename=self.test_filename, **self.test_schema)
        under_test = instance.has_feature(feature=test_feature)
        self.assertTrue(under_test)
        under_test = instance.has_feature(feature=test_another_feature)
        self.assertFalse(under_test)

    def test_has_status(self):
        test_status = self.test_status
        test_another_status = "some_other_status"
        instance = GtfsScheduleSource(filename=self.test_filename, **self.test_schema)
        under_test = instance.has_status(status=test_status)
        self.assertTrue(under_test)
        under_test = instance.has_status(status=test_another_status)
        self.assertFalse(under_test)

    @patch("tools.representations.os")
    @patch("tools.representations.get_iso_time")
    @patch("tools.representations.extract_gtfs_bounding_box")
    @patch("tools.representations.is_readable")
<<<<<<< HEAD
    def test_update(self, mock_read_func, mock_bounding_box, mock_time):
        # TODO add auth
=======
    @patch("tools.representations.download_dataset")
    def test_update(
        self,
        mock_download_dataset,
        mock_read_func,
        mock_bounding_box,
        mock_time,
        mock_os,
    ):
>>>>>>> d5e2d932
        instance = GtfsScheduleSource(filename=self.test_filename, **self.test_schema)
        under_test = instance.update(**{})
        self.assertEqual(under_test.direct_download_url, self.test_direct_download_url)
        self.assertEqual(under_test.bbox_min_lat, self.test_min_lat)
        self.assertEqual(under_test.bbox_max_lat, self.test_max_lat)
        self.assertEqual(under_test.bbox_min_lon, self.test_min_lon)
        self.assertEqual(under_test.bbox_max_lon, self.test_max_lon)
        self.assertEqual(under_test.bbox_extracted_on, self.test_extracted_on)
        self.assertEqual(under_test.provider, self.test_provider)
        self.assertEqual(under_test.name, self.test_name)
        self.assertEqual(under_test.country_code, self.test_country_code)
        self.assertEqual(under_test.subdivision_name, self.test_subdivision_name)
        self.assertEqual(under_test.municipality, self.test_municipality)
        self.assertEqual(under_test.license_url, self.test_license_url)
        test_direct_download_url = "another_direct_download_url"
        test_min_lat = "another_min_lat"
        test_max_lat = "another_max_lat"
        test_min_lon = "another_min_lon"
        test_max_lon = "another_max_lon"
        test_extracted_on = "another_extraction_time"
        test_provider = "another_provider"
        test_name = "another_name"
        test_country_code = "another_country_code"
        test_subdivision_name = "another_subdivision_name"
        test_municipality = "another_municipality"
        test_license_url = "another_license_url"
        mock_download_dataset.return_value = "some_dataset_path"
        mock_read_func.return_value = True
        mock_bounding_box.return_value = (
            test_min_lat,
            test_max_lat,
            test_min_lon,
            test_max_lon,
        )
        mock_time.return_value = test_extracted_on
        under_test = instance.update(
            **{
                PROVIDER: test_provider,
                NAME: test_name,
                DIRECT_DOWNLOAD: test_direct_download_url,
                COUNTRY_CODE: test_country_code,
                SUBDIVISION_NAME: test_subdivision_name,
                MUNICIPALITY: test_municipality,
                LICENSE: test_license_url,
            }
        )
        self.assertEqual(under_test.direct_download_url, test_direct_download_url)
        self.assertEqual(under_test.bbox_min_lat, test_min_lat)
        self.assertEqual(under_test.bbox_max_lat, test_max_lat)
        self.assertEqual(under_test.bbox_min_lon, test_min_lon)
        self.assertEqual(under_test.bbox_max_lon, test_max_lon)
        self.assertEqual(under_test.bbox_extracted_on, test_extracted_on)
        self.assertEqual(under_test.provider, test_provider)
        self.assertEqual(under_test.name, test_name)
        self.assertEqual(under_test.country_code, test_country_code)
        self.assertEqual(under_test.subdivision_name, test_subdivision_name)
        self.assertEqual(under_test.municipality, test_municipality)
        self.assertEqual(under_test.license_url, test_license_url)
        mock_os.remove.assert_called_once()

    @patch("tools.representations.os")
    @patch("tools.representations.GtfsScheduleSource.schematize")
    @patch("tools.representations.create_latest_url")
    @patch("tools.representations.create_filename")
    @patch("tools.representations.get_iso_time")
    @patch("tools.representations.extract_gtfs_bounding_box")
    @patch("tools.representations.is_readable")
    @patch("tools.representations.download_dataset")
    def test_build(
        self,
        mock_download_dataset,
        mock_read_func,
        mock_bounding_box,
        mock_time,
        mock_filename,
        mock_latest_url,
        mock_schema,
        mock_os,
    ):
        mock_download_dataset.return_value = "some_dataset_path"
        mock_read_func.return_value = False
        under_test = GtfsScheduleSource.build(**self.test_kwargs)
        self.assertIsNone(under_test)

        mock_read_func.return_value = True
        mock_bounding_box.return_value = (
            "some_min_lat",
            "some_max_lat",
            "some_min_lon",
            "some_max_lon",
        )
        mock_time.return_value = "some_time"
        mock_filename.return_value = "some_filename"
        mock_latest_url.return_value = "some_latest_url"
        mock_schema.return_value = deepcopy(self.test_schema)
        del self.test_kwargs[DATA_TYPE]
        del self.test_kwargs[MINIMUM_LATITUDE]
        del self.test_kwargs[MAXIMUM_LATITUDE]
        del self.test_kwargs[MINIMUM_LONGITUDE]
        del self.test_kwargs[MAXIMUM_LONGITUDE]
        del self.test_kwargs[EXTRACTED_ON]
        del self.test_kwargs[LATEST]
        under_test = GtfsScheduleSource.build(**self.test_kwargs)
        self.assertIsNotNone(under_test)
        mock_os.remove.assert_called_once()

        del self.test_kwargs[NAME]
        del self.test_kwargs[LICENSE]
        del self.test_kwargs[SUBDIVISION_NAME]
        del self.test_kwargs[MUNICIPALITY]
        del self.test_schema[NAME]
        del self.test_schema[URLS][LICENSE]
        del self.test_schema[LOCATION][SUBDIVISION_NAME]
        del self.test_schema[LOCATION][MUNICIPALITY]
        mock_schema.return_value = deepcopy(self.test_schema)
        under_test = GtfsScheduleSource.build(**self.test_kwargs)
        self.assertIsNotNone(under_test)
        # os.remove should have been called twice at this point
        # because we called build and entered the is_readable condition twice.
        self.assertEqual(mock_os.remove.call_count, 2)

    def test_schematize(self):
        # TODO add auth
        under_test = GtfsScheduleSource.schematize(**self.test_kwargs)
        self.assertDictEqual(under_test, self.test_schema)

        del self.test_kwargs[NAME]
        del self.test_kwargs[LICENSE]
        del self.test_kwargs[SUBDIVISION_NAME]
        del self.test_kwargs[MUNICIPALITY]
        del self.test_schema[NAME]
        del self.test_schema[URLS][LICENSE]
        del self.test_schema[LOCATION][SUBDIVISION_NAME]
        del self.test_schema[LOCATION][MUNICIPALITY]
        under_test = GtfsScheduleSource.schematize(**self.test_kwargs)
        self.assertDictEqual(under_test, self.test_schema)

    @patch("tools.representations.GtfsScheduleSource.__str__")
    @patch("tools.representations.json.loads")
    def test_as_json(self, mock_json, mock_str):
        test_json = {"some_json_key": "some_json_value"}
        mock_json.return_value = test_json
        instance = GtfsScheduleSource(filename=self.test_filename, **self.test_schema)
        under_test = instance.as_json()
        self.assertEqual(under_test, test_json)
        mock_json.assert_called_once()
        mock_str.assert_called_once()


class TestGtfsRealtimeSource(TestCase):
    def setUp(self):
        self.test_mdb_source_id = "some_numerical_id"
        self.test_data_type = "some_data_type"
        self.test_entity_type = ["some_entity_type", "some_other_entity_type"]
        self.test_provider = "some_provider_with_accents_éàç"
        self.test_name = "some_name"
        self.test_filename = "some_filename"
        self.test_static_reference = ["some_source_id", "another_source_id"]
        self.test_note = "some_note"
        self.test_direct_download_url = "some_direct_download_url"
        self.test_authentication_type = "some_authentication_type"
        self.test_authentication_info_url = "some_authentication_info_url"
        self.test_api_key_parameter_name = "some_api_key_parameter_name"
        self.test_license_url = "some_license_url"
        self.test_feature = "some_feature"
        self.test_features = [self.test_feature]
        self.test_status = "some_status"
        self.test_kwargs = {
            MDB_SOURCE_ID: self.test_mdb_source_id,
            DATA_TYPE: self.test_data_type,
            ENTITY_TYPE: self.test_entity_type,
            PROVIDER: self.test_provider,
            NAME: self.test_name,
            FILENAME: self.test_filename,
            STATIC_REFERENCE: self.test_static_reference,
            NOTE: self.test_note,
            DIRECT_DOWNLOAD: self.test_direct_download_url,
            AUTHENTICATION_TYPE: self.test_authentication_type,
            AUTHENTICATION_INFO: self.test_authentication_info_url,
            API_KEY_PARAMETER_NAME: self.test_api_key_parameter_name,
            LICENSE: self.test_license_url,
            FEATURES: self.test_features,
            STATUS: self.test_status,
        }
        self.test_schema = {
            MDB_SOURCE_ID: self.test_mdb_source_id,
            DATA_TYPE: self.test_data_type,
            ENTITY_TYPE: self.test_entity_type,
            PROVIDER: self.test_provider,
            NAME: self.test_name,
            STATIC_REFERENCE: self.test_static_reference,
            NOTE: self.test_note,
            STATUS: self.test_status,
            FEATURES: self.test_features,
            URLS: {
                DIRECT_DOWNLOAD: self.test_direct_download_url,
                AUTHENTICATION_TYPE: self.test_authentication_type,
                AUTHENTICATION_INFO: self.test_authentication_info_url,
                API_KEY_PARAMETER_NAME: self.test_api_key_parameter_name,
                LICENSE: self.test_license_url,
            },
        }

    @patch("tools.representations.GtfsRealtimeSource.static_catalog")
    @patch("tools.representations.GtfsRealtimeSource.schematize")
    def test_str(self, mock_schema, mock_static_catalog):
        # Intentionally not patching json.dumps to test the actual behavior
        mock_schema.return_value = self.test_schema
        instance = GtfsRealtimeSource(filename=self.test_filename, **self.test_schema)
        under_test = instance.__str__()
        self.assertEqual(under_test, json.dumps(self.test_schema, ensure_ascii=False))

    @patch("tools.representations.GtfsRealtimeSource.static_catalog")
    @patch("tools.representations.GtfsRealtimeSource.__str__")
    def test_repr(self, mock_str, mock_static_catalog):
        test_repr = f"GtfsRealtimeSource({str(self.test_schema)})"
        mock_str.return_value = str(self.test_schema)
        instance = GtfsRealtimeSource(filename=self.test_filename, **self.test_schema)
        under_test = instance.__repr__()
        self.assertEqual(under_test, test_repr)

    @patch("tools.representations.GtfsRealtimeSource.static_catalog")
    @patch("tools.representations.GtfsRealtimeSource.get_static_sources")
    def test_has_subdivision_name(self, mock_static_sources, mock_static_catalog):
        test_subdivision_name = "some_subdivision_name"
        test_another_subdivision_name = "another_subdivision_name"
        test_missing_subdivision_name = "missing_subdivision_name"
        test_static_source = MagicMock()
        test_static_source.subdivision_name = test_subdivision_name
        test_another_static_source = MagicMock()
        test_another_static_source.subdivision_name = test_another_subdivision_name
        mock_static_sources.return_value = [
            test_static_source,
            test_another_static_source,
        ]
        instance = GtfsRealtimeSource(filename=self.test_filename, **self.test_schema)
        under_test = instance.has_subdivision_name(
            subdivision_name=test_subdivision_name
        )
        self.assertTrue(under_test)
        under_test = instance.has_subdivision_name(
            subdivision_name=test_another_subdivision_name
        )
        self.assertTrue(under_test)
        under_test = instance.has_subdivision_name(
            subdivision_name=test_missing_subdivision_name
        )
        self.assertFalse(under_test)

    @patch("tools.representations.GtfsRealtimeSource.static_catalog")
    @patch("tools.representations.GtfsRealtimeSource.get_static_sources")
    def test_has_country_code(self, mock_static_sources, mock_static_catalog):
        test_country_code = "some_country_code"
        test_another_country_code = "another_country_code"
        test_missing_country_code = "missing_country_code"
        test_static_source = MagicMock()
        test_static_source.country_code = test_country_code
        test_another_static_source = MagicMock()
        test_another_static_source.country_code = test_another_country_code
        mock_static_sources.return_value = [
            test_static_source,
            test_another_static_source,
        ]
        instance = GtfsRealtimeSource(filename=self.test_filename, **self.test_schema)
        under_test = instance.has_country_code(country_code=test_country_code)
        self.assertTrue(under_test)
        under_test = instance.has_country_code(country_code=test_another_country_code)
        self.assertTrue(under_test)
        under_test = instance.has_country_code(country_code=test_missing_country_code)
        self.assertFalse(under_test)

    @patch("tools.representations.GtfsRealtimeSource.static_catalog")
    @patch("tools.representations.GtfsRealtimeSource.get_static_sources")
    @patch("tools.representations.are_overlapping_boxes")
    def test_is_overlapping_bounding_box(
        self, mock_overlapping_func, mock_static_sources, mock_static_catalog
    ):
        test_minimum_latitude = 43.00000
        test_maximum_latitude = 43.20000
        test_minimum_longitude = -81.50000
        test_maximum_longitude = -81.30000
        mock_overlapping_func.side_effect = [True, False, False, False]
        test_static_source = MagicMock()
        test_another_static_source = MagicMock()
        mock_static_sources.return_value = [
            test_static_source,
            test_another_static_source,
        ]
        instance = GtfsRealtimeSource(filename=self.test_filename, **self.test_schema)
        under_test = instance.is_overlapping_bounding_box(
            minimum_latitude=test_minimum_latitude,
            maximum_latitude=test_maximum_latitude,
            minimum_longitude=test_minimum_longitude,
            maximum_longitude=test_maximum_longitude,
        )
        self.assertTrue(under_test)
        under_test = instance.is_overlapping_bounding_box(
            minimum_latitude=test_minimum_latitude,
            maximum_latitude=test_maximum_latitude,
            minimum_longitude=test_minimum_longitude,
            maximum_longitude=test_maximum_longitude,
        )
        self.assertFalse(under_test)

    @patch("tools.representations.GtfsRealtimeSource.static_catalog")
    def test_has_latest_dataset(self, mock_static_catalog):
        instance = GtfsRealtimeSource(filename=self.test_filename, **self.test_schema)
        under_test = instance.has_latest_dataset()
        self.assertFalse(under_test)

    @patch("tools.representations.GtfsRealtimeSource.static_catalog")
    def test_has_feature(self, mock_static_catalog):
        test_feature = self.test_feature
        test_another_feature = "some_other_feature"
        instance = GtfsRealtimeSource(filename=self.test_filename, **self.test_schema)
        under_test = instance.has_feature(feature=test_feature)
        self.assertTrue(under_test)
        under_test = instance.has_feature(feature=test_another_feature)
        self.assertFalse(under_test)

    @patch("tools.representations.GtfsRealtimeSource.static_catalog")
    def test_has_status(self, mock_static_catalog):
        test_status = self.test_status
        test_another_status = "some_other_status"
        instance = GtfsRealtimeSource(filename=self.test_filename, **self.test_schema)
        under_test = instance.has_status(status=test_status)
        self.assertTrue(under_test)
        under_test = instance.has_status(status=test_another_status)
        self.assertFalse(under_test)

    @patch("tools.representations.GtfsRealtimeSource.static_catalog")
    def test_update(self, mock_static_catalog):
        instance = GtfsRealtimeSource(filename=self.test_filename, **self.test_schema)
        under_test = instance.update(**{})
        self.assertEqual(under_test.entity_type, self.test_entity_type)
        self.assertEqual(under_test.provider, self.test_provider)
        self.assertEqual(under_test.name, self.test_name)
        self.assertEqual(under_test.static_reference, self.test_static_reference)
        self.assertEqual(under_test.note, self.test_note)
        self.assertEqual(under_test.direct_download_url, self.test_direct_download_url)
        self.assertEqual(under_test.authentication_type, self.test_authentication_type)
        self.assertEqual(
            under_test.authentication_info_url, self.test_authentication_info_url
        )
        self.assertEqual(
            under_test.api_key_parameter_name, self.test_api_key_parameter_name
        )
        self.assertEqual(under_test.license_url, self.test_license_url)
        test_entity_type = ["another_entity_type"]
        test_provider = "another_provider"
        test_name = "another_name"
        test_static_reference = ["another_static_reference"]
        test_note = "another_note"
        test_direct_download_url = "another_direct_download_url"
        test_authentication_type = "another_authentication_type"
        test_authentication_info_url = "another_authentication_info_url"
        test_api_key_parameter_name = "another_api_key_parameter_name"
        test_license_url = "another_license_url"
        under_test = instance.update(
            **{
                ENTITY_TYPE: test_entity_type,
                PROVIDER: test_provider,
                NAME: test_name,
                STATIC_REFERENCE: test_static_reference,
                NOTE: test_note,
                DIRECT_DOWNLOAD: test_direct_download_url,
                AUTHENTICATION_TYPE: test_authentication_type,
                AUTHENTICATION_INFO: test_authentication_info_url,
                API_KEY_PARAMETER_NAME: test_api_key_parameter_name,
                LICENSE: test_license_url,
            }
        )
        self.assertEqual(under_test.entity_type, test_entity_type)
        self.assertEqual(under_test.provider, test_provider)
        self.assertEqual(under_test.name, test_name)
        self.assertEqual(under_test.static_reference, test_static_reference)
        self.assertEqual(under_test.note, test_note)
        self.assertEqual(under_test.direct_download_url, test_direct_download_url)
        self.assertEqual(under_test.authentication_type, test_authentication_type)
        self.assertEqual(
            under_test.authentication_info_url, test_authentication_info_url
        )
        self.assertEqual(under_test.api_key_parameter_name, test_api_key_parameter_name)
        self.assertEqual(under_test.license_url, test_license_url)

    @patch("tools.representations.GtfsRealtimeSource.static_catalog")
    @patch("tools.representations.GtfsRealtimeSource.schematize")
    @patch("tools.representations.create_filename")
    @patch("tools.representations.GtfsRealtimeSource.get_static_sources")
    def test_build(
        self, mock_static_sources, mock_filename, mock_schema, mock_static_catalog
    ):
        test_country_code = "some_country_code"
        test_subdivision_name = "some_subdivision_name"
        test_static_source = MagicMock()
        test_static_source.country_code = test_country_code
        test_static_source.subdivision_name = test_subdivision_name
        mock_static_sources.return_value = [test_static_source]

        mock_filename.return_value = "some_filename"
        mock_schema.return_value = self.test_schema
        del self.test_kwargs[DATA_TYPE]
        under_test = GtfsRealtimeSource.build(**self.test_kwargs)
        self.assertIsNotNone(under_test)

    @patch("tools.representations.GtfsRealtimeSource.static_catalog")
    def test_schematize(self, mock_static_catalog):
        under_test = GtfsRealtimeSource.schematize(**self.test_kwargs)
        self.assertDictEqual(under_test, self.test_schema)

        del self.test_kwargs[NAME]
        del self.test_kwargs[NOTE]
        del self.test_kwargs[STATIC_REFERENCE]
        del self.test_kwargs[AUTHENTICATION_TYPE]
        del self.test_kwargs[AUTHENTICATION_INFO]
        del self.test_kwargs[API_KEY_PARAMETER_NAME]
        del self.test_kwargs[LICENSE]
        del self.test_schema[NAME]
        del self.test_schema[NOTE]
        del self.test_schema[STATIC_REFERENCE]
        del self.test_schema[URLS][AUTHENTICATION_TYPE]
        del self.test_schema[URLS][AUTHENTICATION_INFO]
        del self.test_schema[URLS][API_KEY_PARAMETER_NAME]
        del self.test_schema[URLS][LICENSE]
        under_test = GtfsRealtimeSource.schematize(**self.test_kwargs)
        self.assertDictEqual(under_test, self.test_schema)

    @patch("tools.representations.GtfsRealtimeSource.static_catalog")
    def test_get_static_sources(self, mock_static_catalog):
        test_static_source = "some_static_source"
        test_another_static_source = "another_static_source"
        mock_static_catalog.get_source.side_effect = [
            test_static_source,
            test_another_static_source,
        ]
        under_test = GtfsRealtimeSource.get_static_sources(self.test_static_reference)
        self.assertEqual(under_test, [test_static_source, test_another_static_source])

        test_empty_static_reference = None
        under_test = GtfsRealtimeSource.get_static_sources(test_empty_static_reference)
        self.assertEqual(under_test, [])

    @patch("tools.representations.GtfsRealtimeSource.static_catalog")
    @patch("tools.representations.GtfsRealtimeSource.__str__")
    @patch("tools.representations.json.loads")
    def test_as_json(self, mock_json, mock_str, mock_static_catalog):
        test_json = {"some_json_key": "some_json_value"}
        mock_json.return_value = test_json
        instance = GtfsRealtimeSource(filename=self.test_filename, **self.test_schema)
        under_test = instance.as_json()
        self.assertEqual(under_test, test_json)
        mock_json.assert_called_once()
        mock_str.assert_called_once()<|MERGE_RESOLUTION|>--- conflicted
+++ resolved
@@ -443,10 +443,6 @@
     @patch("tools.representations.get_iso_time")
     @patch("tools.representations.extract_gtfs_bounding_box")
     @patch("tools.representations.is_readable")
-<<<<<<< HEAD
-    def test_update(self, mock_read_func, mock_bounding_box, mock_time):
-        # TODO add auth
-=======
     @patch("tools.representations.download_dataset")
     def test_update(
         self,
@@ -456,7 +452,7 @@
         mock_time,
         mock_os,
     ):
->>>>>>> d5e2d932
+        # TODO add auth
         instance = GtfsScheduleSource(filename=self.test_filename, **self.test_schema)
         under_test = instance.update(**{})
         self.assertEqual(under_test.direct_download_url, self.test_direct_download_url)
